--- conflicted
+++ resolved
@@ -412,15 +412,11 @@
 		if remoteRef.Find != nil {
 			secretMap, err = providerClient.GetAllSecrets(ctx, *remoteRef.Find)
 			if err != nil {
-<<<<<<< HEAD
 				return nil, err
-=======
-				return nil, fmt.Errorf(errFindSecretKey, externalSecret.Name, err)
 			}
 			secretMap, err = utils.ConvertKeys(remoteRef.Find.ConversionStrategy, secretMap)
 			if err != nil {
 				return nil, fmt.Errorf(errConvert, err)
->>>>>>> 85937c99
 			}
 		} else if remoteRef.Extract != nil {
 			secretMap, err = providerClient.GetSecretMap(ctx, *remoteRef.Extract)
